--- conflicted
+++ resolved
@@ -105,13 +105,8 @@
 		return "CREATE_TABLE";
 	case LogicalOperatorType::EXPLAIN:
 		return "EXPLAIN";
-<<<<<<< HEAD
-=======
-	case LogicalOperatorType::ALTER:
-		return "ALTER";
 	case LogicalOperatorType::EXECUTE:
 		return "EXECUTE";
->>>>>>> 3342e445
 	case LogicalOperatorType::INVALID:
 		break;
 	}
