#include "duckdb/common/row_operations/row_operations.hpp"
#include "duckdb/common/sort/sort.hpp"
#include "duckdb/common/sort/sorted_block.hpp"

#include <numeric>

namespace duckdb {

static idx_t GetSortingColSize(const LogicalType &type) {
	auto physical_type = type.InternalType();
	if (TypeIsConstantSize(physical_type)) {
		return GetTypeIdSize(physical_type);
	} else {
		switch (physical_type) {
		case PhysicalType::VARCHAR:
			// TODO: make use of statistics
			return string_t::INLINE_LENGTH;
		case PhysicalType::LIST:
			// Lists get another byte to denote the empty list
			return 2 + GetSortingColSize(ListType::GetChildType(type));
		case PhysicalType::MAP:
		case PhysicalType::STRUCT:
			return 1 + GetSortingColSize(StructType::GetChildType(type, 0));
		default:
			throw NotImplementedException("Unable to order column with type %s", type.ToString());
		}
	}
}

SortLayout::SortLayout(const vector<BoundOrderByNode> &orders)
    : column_count(orders.size()), all_constant(true), comparison_size(0), entry_size(0) {
	vector<LogicalType> blob_layout_types;
	for (idx_t i = 0; i < orders.size(); i++) {
		const auto &order = orders[i];

		order_types.push_back(order.type);
		order_by_null_types.push_back(order.null_order);
		auto &expr = *order.expression;
		logical_types.push_back(expr.return_type);

		auto physical_type = expr.return_type.InternalType();
		all_constant = all_constant && TypeIsConstantSize(physical_type);
		constant_size.push_back(TypeIsConstantSize(physical_type));
		column_sizes.push_back(0);
		auto &col_size = column_sizes.back();

		if (order.stats) {
			stats.push_back(order.stats.get());
			has_null.push_back(stats.back()->CanHaveNull());
		} else {
			stats.push_back(nullptr);
			has_null.push_back(true);
		}

		col_size += has_null.back() ? 1 : 0;
		if (TypeIsConstantSize(physical_type)) {
			col_size += GetTypeIdSize(physical_type);
		} else {
			col_size += GetSortingColSize(expr.return_type);
			sorting_to_blob_col[i] = blob_layout_types.size();
			blob_layout_types.push_back(expr.return_type);
		}
		comparison_size += col_size;
	}
	entry_size = comparison_size + sizeof(idx_t);
	blob_layout.Initialize(blob_layout_types, false);
}

LocalSortState::LocalSortState() : initialized(false) {
}

static idx_t EntriesPerBlock(idx_t width) {
	return (Storage::BLOCK_SIZE + width * STANDARD_VECTOR_SIZE - 1) / width;
}

void LocalSortState::Initialize(GlobalSortState &global_sort_state, BufferManager &buffer_manager_p) {
	sort_layout = &global_sort_state.sort_layout;
	payload_layout = &global_sort_state.payload_layout;
	buffer_manager = &buffer_manager_p;
	// Radix sorting data
	radix_sorting_data = make_unique<RowDataCollection>(*buffer_manager, EntriesPerBlock(sort_layout->entry_size),
	                                                    sort_layout->entry_size);
	// Blob sorting data
	if (!sort_layout->all_constant) {
		auto blob_row_width = sort_layout->blob_layout.GetRowWidth();
		blob_sorting_data =
		    make_unique<RowDataCollection>(*buffer_manager, EntriesPerBlock(blob_row_width), blob_row_width);
		blob_sorting_heap = make_unique<RowDataCollection>(*buffer_manager, (idx_t)Storage::BLOCK_SIZE, 1, true);
	}
	// Payload data
	auto payload_row_width = payload_layout->GetRowWidth();
	payload_data =
	    make_unique<RowDataCollection>(*buffer_manager, EntriesPerBlock(payload_row_width), payload_row_width);
	payload_heap = make_unique<RowDataCollection>(*buffer_manager, (idx_t)Storage::BLOCK_SIZE, 1, true);
	// Init done
	initialized = true;
}

void LocalSortState::SinkChunk(DataChunk &sort, DataChunk &payload) {
	D_ASSERT(sort.size() == payload.size());
	// Build and serialize sorting data to radix sortable rows
	auto data_pointers = FlatVector::GetData<data_ptr_t>(addresses);
	auto handles = radix_sorting_data->Build(sort.size(), data_pointers, nullptr);
	for (idx_t sort_col = 0; sort_col < sort.ColumnCount(); sort_col++) {
		bool has_null = sort_layout->has_null[sort_col];
		bool nulls_first = sort_layout->order_by_null_types[sort_col] == OrderByNullType::NULLS_FIRST;
		bool desc = sort_layout->order_types[sort_col] == OrderType::DESCENDING;
		// TODO: use actual string statistics
		RowOperations::RadixScatter(sort.data[sort_col], sort.size(), sel_ptr, sort.size(), data_pointers, desc,
		                            has_null, nulls_first, string_t::INLINE_LENGTH,
		                            sort_layout->column_sizes[sort_col]);
	}

	// Also fully serialize blob sorting columns (to be able to break ties
	if (!sort_layout->all_constant) {
		DataChunk blob_chunk;
		blob_chunk.SetCardinality(sort.size());
		for (idx_t sort_col = 0; sort_col < sort.ColumnCount(); sort_col++) {
			if (!TypeIsConstantSize(sort.data[sort_col].GetType().InternalType())) {
				blob_chunk.data.emplace_back(sort.data[sort_col]);
			}
		}
		handles = blob_sorting_data->Build(blob_chunk.size(), data_pointers, nullptr);
		auto blob_data = blob_chunk.Orrify();
		RowOperations::Scatter(blob_chunk, blob_data.get(), sort_layout->blob_layout, addresses, *blob_sorting_heap,
		                       sel_ptr, blob_chunk.size());
	}

	// Finally, serialize payload data
	handles = payload_data->Build(payload.size(), data_pointers, nullptr);
	auto input_data = payload.Orrify();
	RowOperations::Scatter(payload, input_data.get(), *payload_layout, addresses, *payload_heap, sel_ptr,
	                       payload.size());
}

idx_t LocalSortState::SizeInBytes() const {
	idx_t size_in_bytes = radix_sorting_data->SizeInBytes() + payload_data->SizeInBytes();
	if (!sort_layout->all_constant) {
		size_in_bytes += blob_sorting_data->SizeInBytes() + blob_sorting_heap->SizeInBytes();
	}
	if (!payload_layout->AllConstant()) {
		size_in_bytes += payload_heap->SizeInBytes();
	}
	return size_in_bytes;
}

void LocalSortState::Sort(GlobalSortState &global_sort_state) {
	D_ASSERT(radix_sorting_data->count == payload_data->count);
	if (radix_sorting_data->count == 0) {
		return;
	}
	// Move all data to a single SortedBlock
	sorted_blocks.emplace_back(make_unique<SortedBlock>(*buffer_manager, global_sort_state));
	auto &sb = *sorted_blocks.back();
	// Fixed-size sorting data
	auto sorting_block = ConcatenateBlocks(*radix_sorting_data);
	sb.radix_sorting_data.push_back(move(sorting_block));
	// Variable-size sorting data
	if (!sort_layout->all_constant) {
		auto &blob_data = *blob_sorting_data;
		auto new_block = ConcatenateBlocks(blob_data);
		sb.blob_sorting_data->data_blocks.push_back(move(new_block));
	}
	// Payload data
	auto payload_block = ConcatenateBlocks(*payload_data);
	sb.payload_data->data_blocks.push_back(move(payload_block));
	// Now perform the actual sort
	SortInMemory();
	// Re-order before the merge sort
	ReOrder(global_sort_state);
}

RowDataBlock LocalSortState::ConcatenateBlocks(RowDataCollection &row_data) {
	// Create block with the correct capacity
	const idx_t &entry_size = row_data.entry_size;
	idx_t capacity = MaxValue(((idx_t)Storage::BLOCK_SIZE + entry_size - 1) / entry_size, row_data.count);
	RowDataBlock new_block(*buffer_manager, capacity, entry_size);
	new_block.count = row_data.count;
	auto new_block_handle = buffer_manager->Pin(new_block.block);
	data_ptr_t new_block_ptr = new_block_handle->Ptr();
	// Copy the data of the blocks into a single block
	for (auto &block : row_data.blocks) {
		auto block_handle = buffer_manager->Pin(block.block);
		memcpy(new_block_ptr, block_handle->Ptr(), block.count * entry_size);
		new_block_ptr += block.count * entry_size;
	}
	row_data.blocks.clear();
	row_data.count = 0;
	return new_block;
}

void LocalSortState::ReOrder(SortedData &sd, data_ptr_t sorting_ptr, RowDataCollection &heap, GlobalSortState &gstate) {
	auto &unordered_data_block = sd.data_blocks.back();
	const idx_t &count = unordered_data_block.count;
	auto unordered_data_handle = buffer_manager->Pin(unordered_data_block.block);
	const data_ptr_t unordered_data_ptr = unordered_data_handle->Ptr();
	// Create new block that will hold re-ordered row data
	RowDataBlock ordered_data_block(*buffer_manager, unordered_data_block.capacity, unordered_data_block.entry_size);
	ordered_data_block.count = count;
	auto ordered_data_handle = buffer_manager->Pin(ordered_data_block.block);
	data_ptr_t ordered_data_ptr = ordered_data_handle->Ptr();
	// Re-order fixed-size row layout
	const idx_t row_width = sd.layout.GetRowWidth();
	const idx_t sorting_entry_size = gstate.sort_layout.entry_size;
	for (idx_t i = 0; i < count; i++) {
		idx_t index = Load<idx_t>(sorting_ptr);
		memcpy(ordered_data_ptr, unordered_data_ptr + index * row_width, row_width);
		ordered_data_ptr += row_width;
		sorting_ptr += sorting_entry_size;
	}
	// Replace the unordered data block with the re-ordered data block
	sd.data_blocks.clear();
	sd.data_blocks.push_back(move(ordered_data_block));
	// Deal with the heap (if necessary)
	if (!sd.layout.AllConstant()) {
		// Swizzle the column pointers to offsets
		RowOperations::SwizzleColumns(sd.layout, ordered_data_handle->Ptr(), count);
		// Create a single heap block to store the ordered heap
		idx_t total_byte_offset = std::accumulate(heap.blocks.begin(), heap.blocks.end(), 0,
		                                          [](idx_t a, const RowDataBlock &b) { return a + b.byte_offset; });
		idx_t heap_block_size = MaxValue(total_byte_offset, (idx_t)Storage::BLOCK_SIZE);
		RowDataBlock ordered_heap_block(*buffer_manager, heap_block_size, 1);
		ordered_heap_block.count = count;
		ordered_heap_block.byte_offset = total_byte_offset;
		auto ordered_heap_handle = buffer_manager->Pin(ordered_heap_block.block);
		data_ptr_t ordered_heap_ptr = ordered_heap_handle->Ptr();
		// Fill the heap in order
		ordered_data_ptr = ordered_data_handle->Ptr();
		const idx_t heap_pointer_offset = sd.layout.GetHeapPointerOffset();
		for (idx_t i = 0; i < count; i++) {
			auto heap_row_ptr = Load<data_ptr_t>(ordered_data_ptr + heap_pointer_offset);
			auto heap_row_size = Load<idx_t>(heap_row_ptr);
			memcpy(ordered_heap_ptr, heap_row_ptr, heap_row_size);
			ordered_heap_ptr += heap_row_size;
			ordered_data_ptr += row_width;
		}
		// Swizzle the base pointer to the offset of each row in the heap
		RowOperations::SwizzleHeapPointer(sd.layout, ordered_data_handle->Ptr(), ordered_heap_handle->Ptr(), count);
		// Move the re-ordered heap to the SortedData, and clear the local heap
		sd.heap_blocks.push_back(move(ordered_heap_block));
		heap.pinned_blocks.clear();
		heap.blocks.clear();
		heap.count = 0;
	}
}

void LocalSortState::ReOrder(GlobalSortState &gstate) {
	auto &sb = *sorted_blocks.back();
	auto sorting_handle = buffer_manager->Pin(sb.radix_sorting_data.back().block);
	const data_ptr_t sorting_ptr = sorting_handle->Ptr() + gstate.sort_layout.comparison_size;
	// Re-order variable size sorting columns
	if (!gstate.sort_layout.all_constant) {
		ReOrder(*sb.blob_sorting_data, sorting_ptr, *blob_sorting_heap, gstate);
	}
	// And the payload
	ReOrder(*sb.payload_data, sorting_ptr, *payload_heap, gstate);
}

<<<<<<< HEAD
GlobalSortState::GlobalSortState(BufferManager &buffer_manager, const vector<BoundOrderByNode> &orders,
                                 vector<unique_ptr<BaseStatistics>> &statistics, RowLayout &payload_layout)
    : buffer_manager(buffer_manager), sort_layout(SortLayout(orders, statistics)), payload_layout(payload_layout),
=======
GlobalSortState::GlobalSortState(BufferManager &buffer_manager, vector<BoundOrderByNode> &orders,
                                 RowLayout &payload_layout)
    : buffer_manager(buffer_manager), sort_layout(SortLayout(orders)), payload_layout(payload_layout),
>>>>>>> ed793d8b
      block_capacity(0), external(false) {
}

void GlobalSortState::AddLocalState(LocalSortState &local_sort_state) {
	if (!local_sort_state.radix_sorting_data) {
		return;
	}

	// Sort accumulated data
	local_sort_state.Sort(*this);

	// Append local state sorted data to this global state
	lock_guard<mutex> append_guard(lock);
	for (auto &sb : local_sort_state.sorted_blocks) {
		sorted_blocks.push_back(move(sb));
	}
}

void GlobalSortState::PrepareMergePhase() {
	// Determine if we need to use do an external sort
	idx_t total_heap_size =
	    std::accumulate(sorted_blocks.begin(), sorted_blocks.end(), (idx_t)0,
	                    [](idx_t a, const unique_ptr<SortedBlock> &b) { return a + b->HeapSize(); });
	if (external || total_heap_size > 0.25 * buffer_manager.GetMaxMemory()) {
		external = true;
	}
	// Use the data that we have to determine which partition size to use during the merge
	if (total_heap_size > 0) {
		// If we have variable size data we need to be conservative, as there might be skew
		idx_t max_block_size = 0;
		for (auto &sb : sorted_blocks) {
			idx_t size_in_bytes = sb->SizeInBytes();
			if (size_in_bytes > max_block_size) {
				max_block_size = size_in_bytes;
				block_capacity = sb->Count();
			}
		}
	} else {
		for (auto &sb : sorted_blocks) {
			block_capacity = MaxValue(block_capacity, sb->Count());
		}
	}
	// Unswizzle and pin heap blocks if we can fit everything in memory
	if (!external) {
		for (auto &sb : sorted_blocks) {
			sb->blob_sorting_data->Unswizzle();
			sb->payload_data->Unswizzle();
		}
	}
}

void GlobalSortState::InitializeMergeRound() {
	D_ASSERT(sorted_blocks_temp.empty());
	// If we reverse this list, the blocks that were merged last will be merged first in the next round
	// These are still in memory, therefore this reduces the amount of read/write to disk!
	std::reverse(sorted_blocks.begin(), sorted_blocks.end());
	// Uneven number of blocks - keep one on the side
	if (sorted_blocks.size() % 2 == 1) {
		odd_one_out = move(sorted_blocks.back());
		sorted_blocks.pop_back();
	}
	// Init merge path path indices
	pair_idx = 0;
	num_pairs = sorted_blocks.size() / 2;
	l_start = 0;
	r_start = 0;
	// Allocate room for merge results
	for (idx_t p_idx = 0; p_idx < num_pairs; p_idx++) {
		sorted_blocks_temp.emplace_back();
	}
}

void GlobalSortState::CompleteMergeRound() {
	sorted_blocks.clear();
	for (auto &sorted_block_vector : sorted_blocks_temp) {
		sorted_blocks.push_back(make_unique<SortedBlock>(buffer_manager, *this));
		sorted_blocks.back()->AppendSortedBlocks(sorted_block_vector);
	}
	sorted_blocks_temp.clear();
	if (odd_one_out) {
		sorted_blocks.push_back(move(odd_one_out));
		odd_one_out = nullptr;
	}
	// Only one block left: Done!
	if (sorted_blocks.size() == 1) {
		sorted_blocks[0]->radix_sorting_data.clear();
		sorted_blocks[0]->blob_sorting_data = nullptr;
	}
}

} // namespace duckdb<|MERGE_RESOLUTION|>--- conflicted
+++ resolved
@@ -256,15 +256,9 @@
 	ReOrder(*sb.payload_data, sorting_ptr, *payload_heap, gstate);
 }
 
-<<<<<<< HEAD
-GlobalSortState::GlobalSortState(BufferManager &buffer_manager, const vector<BoundOrderByNode> &orders,
-                                 vector<unique_ptr<BaseStatistics>> &statistics, RowLayout &payload_layout)
-    : buffer_manager(buffer_manager), sort_layout(SortLayout(orders, statistics)), payload_layout(payload_layout),
-=======
 GlobalSortState::GlobalSortState(BufferManager &buffer_manager, vector<BoundOrderByNode> &orders,
                                  RowLayout &payload_layout)
     : buffer_manager(buffer_manager), sort_layout(SortLayout(orders)), payload_layout(payload_layout),
->>>>>>> ed793d8b
       block_capacity(0), external(false) {
 }
 
