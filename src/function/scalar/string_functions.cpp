#include "duckdb/function/scalar/string_functions.hpp"

using namespace std;

namespace duckdb {

void BuiltinFunctions::RegisterStringFunctions() {
	Register<ReverseFun>();
	Register<LowerFun>();
	Register<UpperFun>();
	Register<StripAccentsFun>();
	Register<ConcatFun>();
	Register<ContainsFun>();
	Register<LengthFun>();
	Register<LikeFun>();
	Register<LpadFun>();
	Register<LtrimFun>();
	Register<PrintfFun>();
	Register<RegexpFun>();
	Register<SubstringFun>();
	Register<InstrFun>();
	Register<PrefixFun>();
	Register<RepeatFun>();
	Register<ReplaceFun>();
	Register<RpadFun>();
	Register<RtrimFun>();
	Register<SuffixFun>();
<<<<<<< HEAD
	Register<UnicodeFun>();
=======
	Register<ContainsFun>();
>>>>>>> 25211beb
}

} // namespace duckdb<|MERGE_RESOLUTION|>--- conflicted
+++ resolved
@@ -25,11 +25,8 @@
 	Register<RpadFun>();
 	Register<RtrimFun>();
 	Register<SuffixFun>();
-<<<<<<< HEAD
 	Register<UnicodeFun>();
-=======
 	Register<ContainsFun>();
->>>>>>> 25211beb
 }
 
 } // namespace duckdb