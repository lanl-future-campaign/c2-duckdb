//===----------------------------------------------------------------------===//
//                         DuckDB
//
// duckdb/execution/physical_plan_generator.hpp
//
//
//===----------------------------------------------------------------------===//

#pragma once

#include "duckdb/common/common.hpp"
#include "duckdb/execution/physical_operator.hpp"
#include "duckdb/planner/logical_operator.hpp"
#include "duckdb/planner/logical_tokens.hpp"
#include "duckdb/common/types/chunk_collection.hpp"

namespace duckdb {
class ClientContext;

//! The physical plan generator generates a physical execution plan from a
//! logical query plan
class PhysicalPlanGenerator {
public:
	PhysicalPlanGenerator(ClientContext &context) : context(context) {
	}

	unordered_set<CatalogEntry *> dependencies;
	//! Recursive CTEs require at least one ChunkScan, referencing the working_table.
	//! This data structure is used to establish it.
<<<<<<< HEAD
	unordered_map<index_t, std::shared_ptr<ChunkCollection>> rec_ctes;
=======
	unordered_map<idx_t, std::shared_ptr<ChunkCollection>> rec_ctes;
>>>>>>> 9381a869

public:
	//! Creates a plan from the logical operator. This involves resolving column bindings and generating physical
	//! operator nodes.
	unique_ptr<PhysicalOperator> CreatePlan(unique_ptr<LogicalOperator> logical);

protected:
	unique_ptr<PhysicalOperator> CreatePlan(LogicalOperator &op);

	unique_ptr<PhysicalOperator> CreatePlan(LogicalAggregate &op);
	unique_ptr<PhysicalOperator> CreatePlan(LogicalAnyJoin &op);
	unique_ptr<PhysicalOperator> CreatePlan(LogicalChunkGet &op);
	unique_ptr<PhysicalOperator> CreatePlan(LogicalComparisonJoin &op);
	unique_ptr<PhysicalOperator> CreatePlan(LogicalCreate &op);
	unique_ptr<PhysicalOperator> CreatePlan(LogicalCreateTable &op);
	unique_ptr<PhysicalOperator> CreatePlan(LogicalCreateIndex &op);
	unique_ptr<PhysicalOperator> CreatePlan(LogicalCrossProduct &op);
	unique_ptr<PhysicalOperator> CreatePlan(LogicalDelete &op);
	unique_ptr<PhysicalOperator> CreatePlan(LogicalDelimGet &op);
	unique_ptr<PhysicalOperator> CreatePlan(LogicalDelimJoin &op);
	unique_ptr<PhysicalOperator> CreatePlan(LogicalDistinct &op);
	unique_ptr<PhysicalOperator> CreatePlan(LogicalEmptyResult &op);
	unique_ptr<PhysicalOperator> CreatePlan(LogicalExpressionGet &op);
	unique_ptr<PhysicalOperator> CreatePlan(LogicalFilter &op);
	unique_ptr<PhysicalOperator> CreatePlan(LogicalGet &op);
	unique_ptr<PhysicalOperator> CreatePlan(LogicalLimit &op);
	unique_ptr<PhysicalOperator> CreatePlan(LogicalIndexScan &op);
	unique_ptr<PhysicalOperator> CreatePlan(LogicalOrder &op);
	unique_ptr<PhysicalOperator> CreatePlan(LogicalTopN &op);
	unique_ptr<PhysicalOperator> CreatePlan(LogicalProjection &op);
	unique_ptr<PhysicalOperator> CreatePlan(LogicalInsert &op);
	unique_ptr<PhysicalOperator> CreatePlan(LogicalCopyFromFile &op);
	unique_ptr<PhysicalOperator> CreatePlan(LogicalCopyToFile &op);
	unique_ptr<PhysicalOperator> CreatePlan(LogicalExplain &op);
	unique_ptr<PhysicalOperator> CreatePlan(LogicalSetOperation &op);
	unique_ptr<PhysicalOperator> CreatePlan(LogicalUpdate &op);
	unique_ptr<PhysicalOperator> CreatePlan(LogicalTableFunction &expr);
	unique_ptr<PhysicalOperator> CreatePlan(LogicalPruneColumns &expr);
	unique_ptr<PhysicalOperator> CreatePlan(LogicalPrepare &expr);
	unique_ptr<PhysicalOperator> CreatePlan(LogicalWindow &expr);
	unique_ptr<PhysicalOperator> CreatePlan(LogicalExecute &op);
	unique_ptr<PhysicalOperator> CreatePlan(LogicalSimple &op);
	unique_ptr<PhysicalOperator> CreatePlan(LogicalRecursiveCTE &op);
	unique_ptr<PhysicalOperator> CreatePlan(LogicalCTERef &op);

	unique_ptr<PhysicalOperator> CreateDistinct(unique_ptr<PhysicalOperator> child);
	unique_ptr<PhysicalOperator> CreateDistinctOn(unique_ptr<PhysicalOperator> child,
	                                              vector<unique_ptr<Expression>> distinct_targets);

private:
	ClientContext &context;
};
} // namespace duckdb<|MERGE_RESOLUTION|>--- conflicted
+++ resolved
@@ -27,11 +27,7 @@
 	unordered_set<CatalogEntry *> dependencies;
 	//! Recursive CTEs require at least one ChunkScan, referencing the working_table.
 	//! This data structure is used to establish it.
-<<<<<<< HEAD
-	unordered_map<index_t, std::shared_ptr<ChunkCollection>> rec_ctes;
-=======
 	unordered_map<idx_t, std::shared_ptr<ChunkCollection>> rec_ctes;
->>>>>>> 9381a869
 
 public:
 	//! Creates a plan from the logical operator. This involves resolving column bindings and generating physical
