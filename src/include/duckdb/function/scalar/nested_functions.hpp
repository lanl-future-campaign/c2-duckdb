--- conflicted
+++ resolved
@@ -87,16 +87,17 @@
 	static void RegisterFunction(BuiltinFunctions &set);
 };
 
-<<<<<<< HEAD
 struct ListDistinctFun {
 	static ScalarFunction GetFunction();
 	static void RegisterFunction(BuiltinFunctions &set);
 };
 
 struct ListUniqueFun {
-=======
+	static ScalarFunction GetFunction();
+	static void RegisterFunction(BuiltinFunctions &set);
+};
+
 struct ListSortFun {
->>>>>>> e4ba94a4
 	static ScalarFunction GetFunction();
 	static void RegisterFunction(BuiltinFunctions &set);
 };
