//===----------------------------------------------------------------------===//
//                         DuckDB
//
// storage/storage_manager.hpp
//
//
//===----------------------------------------------------------------------===//

#pragma once

#include "common/helper.hpp"
#include "storage/data_table.hpp"
#include "storage/block_manager.hpp"
#include "storage/meta_block_writer.hpp"
#include "storage/write_ahead_log.hpp"

namespace duckdb {

class Catalog;
class ChunkCollection;
class DuckDB;
class TransactionManager;
class TableCatalogEntry;

struct DataPointer {
	double min;
	double max;
	block_id_t block_id;
	uint32_t offset;
};

constexpr const size_t CHUNK_THRESHOLD = 1024000; //! 1000 data chunks

//! StorageManager is responsible for managing the physical storage of the
//! database on disk
class StorageManager {
public:
	StorageManager(DuckDB &database, string path, bool read_only);
	//! Initialize a database or load an existing database from the given path
	void Initialize();
	//! Get the WAL of the StorageManager, returns nullptr if in-memory
	WriteAheadLog *GetWriteAheadLog() {
		return wal.IsInitialized() ? &wal : nullptr;
	}

	DuckDB &GetDatabase() {
		return database;
	}
	//! The BlockManager to read/store meta information and data in blocks
	unique_ptr<BlockManager> block_manager;

private:
	//! Load the database from a directory
	void LoadDatabase();
	//! Load the initial database from the main storage (without WAL). Returns which alternate storage to write to.
	void LoadFromStorage();
	//! Checkpoint the current state of the WAL and flush it to the main storage. This should be called BEFORE any
	//! connction is available because right now the checkpointing cannot be done online. (TODO)
	void CreateCheckpoint();


	void WriteSchema(Transaction &transaction, SchemaCatalogEntry *schema);
	void WriteTable(Transaction &transaction, TableCatalogEntry *table);
	void WriteTableData(Transaction &transaction, TableCatalogEntry *table);
	void WriteColumnData(TableCatalogEntry *table, ChunkCollection& collection, int32_t index, vector<DataPointer>& column_pointers);

	//! The path of the database
	string path;
	//! The database this storagemanager belongs to
	DuckDB &database;
	//! The WriteAheadLog of the storage manager
	WriteAheadLog wal;
<<<<<<< HEAD

	unique_ptr<MetaBlockWriter> metadata_writer;
	unique_ptr<MetaBlockWriter> tabledata_writer;

=======
	//! Whether or not the database is opened in read-only mode
	bool read_only;
>>>>>>> fb504170
};

} // namespace duckdb<|MERGE_RESOLUTION|>--- conflicted
+++ resolved
@@ -70,15 +70,12 @@
 	DuckDB &database;
 	//! The WriteAheadLog of the storage manager
 	WriteAheadLog wal;
-<<<<<<< HEAD
 
 	unique_ptr<MetaBlockWriter> metadata_writer;
 	unique_ptr<MetaBlockWriter> tabledata_writer;
 
-=======
 	//! Whether or not the database is opened in read-only mode
 	bool read_only;
->>>>>>> fb504170
 };
 
 } // namespace duckdb