--- conflicted
+++ resolved
@@ -5,14 +5,9 @@
 using namespace std;
 
 BoundParameterExpression::BoundParameterExpression(idx_t parameter_nr)
-<<<<<<< HEAD
-    : Expression(ExpressionType::VALUE_PARAMETER, ExpressionClass::BOUND_PARAMETER, TypeId::INVALID, SQLType(SQLTypeId::UNKNOWN)),
-	parameter_nr(parameter_nr), value(nullptr) {
-=======
     : Expression(ExpressionType::VALUE_PARAMETER, ExpressionClass::BOUND_PARAMETER,
                  LogicalType(LogicalTypeId::UNKNOWN)),
       parameter_nr(parameter_nr), value(nullptr) {
->>>>>>> 8dd67a06
 }
 
 bool BoundParameterExpression::IsScalar() const {
