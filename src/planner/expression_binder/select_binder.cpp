#include "duckdb/planner/expression_binder/select_binder.hpp"

#include "duckdb/parser/expression/columnref_expression.hpp"
#include "duckdb/parser/expression/window_expression.hpp"
#include "duckdb/parser/parsed_expression_iterator.hpp"
#include "duckdb/planner/expression/bound_columnref_expression.hpp"
#include "duckdb/planner/expression/bound_window_expression.hpp"
#include "duckdb/planner/expression_binder/aggregate_binder.hpp"
#include "duckdb/planner/query_node/bound_select_node.hpp"

namespace duckdb {
using namespace std;

SelectBinder::SelectBinder(Binder &binder, ClientContext &context, BoundSelectNode &node, BoundGroupInformation &info)
    : ExpressionBinder(binder, context), inside_window(false), node(node), info(info) {
}

BindResult SelectBinder::BindExpression(ParsedExpression &expr, idx_t depth, bool root_expression) {
	// check if the expression binds to one of the groups
	auto group_index = TryBindGroup(expr, depth);
	if (group_index != INVALID_INDEX) {
		return BindGroup(expr, depth, group_index);
	}
	switch (expr.expression_class) {
	case ExpressionClass::DEFAULT:
		return BindResult("SELECT clause cannot contain DEFAULT clause");
	case ExpressionClass::WINDOW:
		return BindWindow((WindowExpression &)expr, depth);
	default:
		return ExpressionBinder::BindExpression(expr, depth);
	}
}

idx_t SelectBinder::TryBindGroup(ParsedExpression &expr, idx_t depth) {
	// first check the group alias map, if expr is a ColumnRefExpression
	if (expr.type == ExpressionType::COLUMN_REF) {
		auto &colref = (ColumnRefExpression &)expr;
		if (colref.table_name.empty()) {
			auto alias_entry = info.alias_map.find(colref.column_name);
			if (alias_entry != info.alias_map.end()) {
				// found entry!
				return alias_entry->second;
			}
		}
	}
	// no alias reference found
	// check the list of group columns for a match
	auto entry = info.map.find(&expr);
	if (entry != info.map.end()) {
		return entry->second;
	}
#ifdef DEBUG
	for (auto entry : info.map) {
		assert(!entry.first->Equals(&expr));
		assert(!expr.Equals(entry.first));
	}
#endif
	return INVALID_INDEX;
}

BindResult SelectBinder::BindGroup(ParsedExpression &expr, idx_t depth, idx_t group_index) {
<<<<<<< HEAD
	return BindResult(make_unique<BoundColumnRefExpression>(expr.GetName(), info.group_types[group_index],
	                                                        ColumnBinding(node.group_index, group_index), depth));
}
=======
	auto &group = node.groups[group_index];

	return BindResult(make_unique<BoundColumnRefExpression>(expr.GetName(), group->return_type,
	                                                        ColumnBinding(node.group_index, group_index), depth),
	                  info.group_types[group_index]);
}

} // namespace duckdb
>>>>>>> 62be916e
<|MERGE_RESOLUTION|>--- conflicted
+++ resolved
@@ -59,17 +59,8 @@
 }
 
 BindResult SelectBinder::BindGroup(ParsedExpression &expr, idx_t depth, idx_t group_index) {
-<<<<<<< HEAD
 	return BindResult(make_unique<BoundColumnRefExpression>(expr.GetName(), info.group_types[group_index],
 	                                                        ColumnBinding(node.group_index, group_index), depth));
 }
-=======
-	auto &group = node.groups[group_index];
 
-	return BindResult(make_unique<BoundColumnRefExpression>(expr.GetName(), group->return_type,
-	                                                        ColumnBinding(node.group_index, group_index), depth),
-	                  info.group_types[group_index]);
-}
-
-} // namespace duckdb
->>>>>>> 62be916e
+} // namespace duckdb