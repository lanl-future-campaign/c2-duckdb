--- conflicted
+++ resolved
@@ -265,17 +265,10 @@
 			payload_cnt++;
 		}
 
-<<<<<<< HEAD
+		auto start_of_input = payload_cnt == 0 ? nullptr : &payload_chunk.data[payload_idx];
 		AggregateInputData aggr_input_data(aggregate.bind_info.get(), Allocator::DefaultAllocator());
-		aggregate.function.simple_update(payload_cnt == 0 ? nullptr : &payload_chunk.data[payload_idx], aggr_input_data,
-		                                 payload_cnt, sink.state.aggregates[aggr_idx].get(), payload_chunk.size());
-		payload_idx += payload_cnt;
-=======
-		auto start_of_input = payload_cnt == 0 ? nullptr : &payload_chunk.data[payload_idx];
-		AggregateInputData aggr_input_data(aggregate.bind_info.get());
 		aggregate.function.simple_update(start_of_input, aggr_input_data, payload_cnt,
 		                                 sink.state.aggregates[aggr_idx].get(), payload_chunk.size());
->>>>>>> 6896b15c
 	}
 	return SinkResultType::NEED_MORE_INPUT;
 }
@@ -426,7 +419,7 @@
 
 				auto start_of_input = payload_cnt ? &payload_chunk.data[payload_idx] : nullptr;
 				//! Update the aggregate state
-				AggregateInputData aggr_input_data(aggregate.bind_info.get());
+				AggregateInputData aggr_input_data(aggregate.bind_info.get(), Allocator::DefaultAllocator());
 				aggregate.function.simple_update(start_of_input, aggr_input_data, payload_cnt,
 				                                 gstate.state.aggregates[i].get(), payload_chunk.size());
 			}
