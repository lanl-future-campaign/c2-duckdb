--- conflicted
+++ resolved
@@ -341,10 +341,6 @@
 		}
 	}
 
-<<<<<<< HEAD
-	static void ConvertVector(PandasColumnBindData &bind_data, py::array &numpy_col, idx_t count, idx_t offset,
-	                          Vector &out) {
-=======
 	template<class T>
 	static string_t DecodePythonUnicode(T *codepoints, idx_t codepoint_count, Vector &out) {
 		// first figure out how many bytes to allocate
@@ -366,7 +362,6 @@
 	}
 
 	static void ConvertVector(PandasColumnBindData &bind_data, py::array &numpy_col, idx_t count, idx_t offset, Vector &out) {
->>>>>>> 5eff2183
 		switch (bind_data.pandas_type) {
 		case PandasType::BOOLEAN:
 			scan_pandas_column<bool>(numpy_col, count, offset, out);
